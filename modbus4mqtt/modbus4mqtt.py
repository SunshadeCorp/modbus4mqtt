--- conflicted
+++ resolved
@@ -110,21 +110,15 @@
 
         for register in self._get_registers_with('pub_topic'):
             try:
-<<<<<<< HEAD
-				# Read sequential addresses to get enough bytes to satisfy the type of this register.
-				# Note: Each address provides 2 bytes of data.
+                # Read sequential addresses to get enough bytes to satisfy the type of this register.
+                # Note: Each address provides 2 bytes of data.
                 value = bytes(0)
                 for i in range(self.type_length(register.get('type', 'uint16'))):
                     data = self._mb.get_value(register.get('table', 'holding'), register['address'] + i)
                     value = data.to_bytes(2,'big') + value
-            except:
-                logging.warning("Couldn't get value from register {} in table {}".format(register['address'], register.get('table', 'holding')))
-=======
-                value = self._mb.get_value(register.get('table', 'holding'), register['address'])
             except Exception:
                 logging.warning("Couldn't get value from register {} in table {}".format(register['address'],
                                 register.get('table', 'holding')))
->>>>>>> 5e30b04d
                 continue
             # Tweak the value according to the type.
             type = register.get('type', 'uint16')
